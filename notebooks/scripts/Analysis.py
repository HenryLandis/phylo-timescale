<<<<<<< HEAD
#!/usr/bin/env python

"""
Describe this entire script here.
"""

import subprocess
import toytree
import numpy as np
import pandas as pd



=======
>>>>>>> f80bd920
class Analysis:
    """
    Describe this class here...
    """    
    def __init__(self, seed, sptree, df):
        
        # Store initial arguments.
        self.seed = seed
        self.sptree = sptree
        self.df = df
        
        # Objects to be created.
        self.chrtrees = []
        self.errors = []
        

    def batch_chronos(self, path_with_marker, min_ages, max_ages, tip1, tip2, lamb):
        """
        Run chronos on raxml trees.  Format min_ages, max_ages, tip1 
        and tip2 as tuples of the same length, formatted with
        double quotes enclosing parentheses, with constituent elements 
        in single quotes.
        Examples: min_ages = "('5000000', '10000000')"; tip1 = "('r0', 'r4')"
        """   
        np.random.seed(self.seed)
        chrtrees = []
        counter = 0
        for i in self.df["rax_trees"]:
        
            # Increment counter.
            counter += 1
        
            # Rstring with chronos information.
            rstring = f"""library(ape)
btree <- read.tree("{i}")
min_ages <- c{min_ages}
max_ages <- c{max_ages}
tip1 <- c{tip1}
tip2 <- c{tip2}
nodes <- c()
for (i in 1:length(tip1)) {{
    mrca <- getMRCA(btree, c(tip1[i], tip2[i]))
    nodes <- append(nodes, mrca)
}}
calib <- data.frame(node = nodes, age.min = as.numeric(min_ages), age.max = as.numeric(max_ages))
ctree <- chronos(btree, lambda = {lamb}, model = "relaxed", calibration = calib)
write.tree(ctree)"""
            
            # Write the R script to a file.
            with open(path_with_marker + '{0:03}'.format(counter) + ".R", 'w') as out:
                out.write(rstring)
            
            # byte = rstring.encode()
            # temp = tempfile.NamedTemporaryFile()
            # temp.write(byte)
            # temp.seek(0)
            # print(temp.read())
    
            cmd = ["Rscript", path_with_marker + '{0:03}'.format(counter) + ".R"] # Runs R script saved to path.
            out = subprocess.check_output(cmd).decode()
            results, tree = [i.strip().strip('"') for i in out.split("[1]")]

            # Add chronos tree to list.
            chrtrees.append(tree)
            
            # temp.close()
    
        # Save to instance variable and dataframe.
        self.chrtrees = chrtrees
        for i in self.df.index:
            self.df.loc[i, "chr_trees_relax"] = self.chrtrees[i]
    


    def calculate_error(self):
        "Calculate error between true tree and chronos trees."
        
        errors = []
        
        # Get edge lengths of true tree.
        true_edge_lengths = self.sptree.get_edge_values(feature = "dist")
        
        # For each chrtree, get edge lengths to subtract from true edge lengths.
        for i in self.chrtrees:
            chrtree = toytree.tree(i)
            chr_edge_lengths = chrtree.get_edge_values(feature = "dist")
            subtract_array = true_edge_lengths - chr_edge_lengths
            
            # Square each element in the array.
            squared_array = np.square(subtract_array)
            
            # Sum all elements in the array (sum of squares).
            sum_squares = np.sum(squared_array)
            
            # Add error to list.
            errors.append(sum_squares)
            
        # Save to instance variable and dataframe.
        self.errors = errors
        for i in self.df.index:
            self.df.loc[i, "error"] = self.errors[i]
    


    def batch_mrbayes(self):
        "call mrbayes (maybe using ipa) to infer trees"
        pass<|MERGE_RESOLUTION|>--- conflicted
+++ resolved
@@ -1,4 +1,3 @@
-<<<<<<< HEAD
 #!/usr/bin/env python
 
 """
@@ -12,8 +11,6 @@
 
 
 
-=======
->>>>>>> f80bd920
 class Analysis:
     """
     Describe this class here...
