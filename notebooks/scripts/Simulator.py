<<<<<<< HEAD
#!/usr/bin/env python

"""
Describe this entire script here.
"""


import os
import toytree
import ipcoal
import numpy as np
import pandas as pd
from loguru import logger



=======
>>>>>>> f80bd920
class Simulator:
    """
    Describe this class here...


    Parameters
    -----------
    sptree (str):
        Enter a newick string or toytree of the true species tree, which
        is ultrametric with edge lengths in units of time (e.g., years),
        but not necessarily in generations (you can set the generation
        times for all species using a range set w/ min_Gen and max_Gen).
    reps (int):
        The number of simulations replicates to run.
    min_N (int):
        ...
    max_N (int):
        ...

    """    
    def __init__(
        self, 
        sptree, 
        reps,
        min_Ne=5e5,
        max_Ne=5e6,
        min_Gen=1,
        max_Gen=1,
        outdir=".",
        outprefix="test",
        seed=None,
        ):
        
        # Store initial arguments.
        self.sptree = toytree.tree(sptree)
        self.reps = int(reps)

        # store ratevar params
        self.min_n = min_Ne
        self.max_n = max_Ne
        self.min_g = min_Gen
        self.max_g = max_Gen

        # path to output files
        self.outdir = os.path.realpath(os.path.expanduser(outdir))
        self.prefix = os.path.join(self.outdir, outprefix)

        # random number generator
        self.rng = np.random.default_rng(seed=seed)
        
        # setup dataframe for results. Will be eventually filled with a
        # mix of integers and string types.
        self.data = pd.DataFrame(
            columns=[
                "spp_trees",
                "raxml_trees",
                "nsnps",
                "chr_trees_relaxed",
                "chr_trees_strict",
                "error",
            ],
            index=range(self.reps),
            data=0,
            dtype=int,
        )

     
        
    # , outdir, file_marker, path, min_ages, max_ages, tips, lamb):
    def run(self):
        """
        Runs a series of functions to:
            1. sample sets of rate-var parameters to apply to spp. tree
            2. simulate genealogies & seqs on transformed spp. trees.
            3. infer gene trees on simulated sequences.
            4. infer chronogram from raxml gene trees.           
        """
        #self.sample_sptree_rate_var()
        # self.batch_ipcoal()
        # self.batch_raxml()
        # self.batch_chronos()



    def sample_sptree_rate_var(self):
        """
        Apply rate variation to the edges of the species tree.
        """ 

        # sample arrays of random values to apply to edges
        samp_nes = self.rng.randint(
            low=self.min_n, 
            high=self.max_n, 
            size=(self.reps, self.sptree.ntips),
        )
        samp_gs = self.rng.randint(
            low=self.min_g, 
            high=self.max_g, 
            size=(self.reps, self.sptree.ntips),            
        )

        # iterate over sampled sets of values to create transformed trees.
        for idx in self.data.index:
                  
            # get a tree copy and random values
            tre = self.sptree.copy()
            vals_n = samp_nes[idx]
            vals_g = samp_gs[idx]

            # apply Nes to the tree
            tre = tre.set_node_values(
                "Ne", dict(zip(range(self.sptree.ntips), vals_n))
            )

            # apply Gs to the tree
            tre = tre.set_node_values(
                "g", dict(zip(range(self.sptree.ntips), vals_g))
            )
    
            # Divide edge lengths (absolute time) by generation time to 
            # convert tree to units of generations.
            tre = tre.set_node_values(
                "dist", 
                {i: j.dist / j.g for (i, j) in tre.idx_dict.items()}
            )
    
            # write tree to newick with Ne values on nodes
            self.data.loc[idx, "spp_trees"] = tre.write()

        logger.info(f"applied rate variation to {self.reps} spp. trees")

        #     reps.append(i)
        #     savefile = outdir + file_marker + '{0:03}'.format(counter) + ".tre"
        #     i.write(savefile)
            
<<<<<<< HEAD
        # # Save to instance variable and dataframe.
        # self.reps = reps
        # for i in range(self.ntrees):
        #     self.df.loc[i, "rate_trees"] = self.reps[i]
=======
        # Save to instance variable and dataframe.
        self.reps = reps
        for i in self.df.index:
            self.df.loc[i, "rate_trees"] = self.reps[i]
>>>>>>> f80bd920
    
        # return "Saved " + str(self.ntrees) + " trees."
    



    def batch_ipcoal(self, outdir, file_marker):
        """
        Generate sequence data on tree variants.
        """       
        counter = 0
        seqs = []
        for i in self.reps:
        
            # Increment counter.
            counter += 1
        
            # Run ipcoal.
            model = ipcoal.Model(i, nsamples = 2, seed = self.seed) 
            model.sim_loci(1000, 100) # (loci, bp) 
            
            # get phy output name
            outname = file_marker + "_diploid" + '{0:03}'.format(counter) + ".phy"

            # Write a diploid phylip file.
            model.write_concat_to_phylip(
                outdir=outdir, 
                diploid=True,
                name=outname,
            )
            seqs.append(outdir + file_marker + "_diploid" + '{0:03}'.format(counter) + ".phy")
            
        # Save the list of concatenated phylip files to instance variable.   
        self.seqs = seqs
            
    def batch_raxml(self, outdir, file_marker, outdir_for_chronos):
        '''
        Infer raxml trees from sequence data.
        '''
        
        np.random.seed(self.seed)
        raxtrees = []
        counter = 0
        for i in self.seqs:
        
            # Increment counter.
            counter += 1
        
            # Define and run raxml object.
            rax = ipa.raxml(
                name = file_marker + '{0:03}'.format(counter),
                data = i,
                workdir = outdir,
                N = 100,
                T = 10 # Core assignment appropriate for pinky or other external server.
            )
            rax.run(force = True, block = False)
            
            # Take the raxml result and save as a newick string (required format for chronos).
            rax_result = outdir + "RAxML_bipartitions." + file_marker + '{0:03}'.format(counter)
            rax_toytree = toytree.tree(rax_result).root(["r7", "r8", "r9", "r10", "r11"]) # Rooting midpoint of true tree.
            rax_toytree.write(outdir_for_chronos + file_marker + '{0:03}'.format(counter) + ".tre")
            
            # Add raxtree to list.
            # raxtrees.append(outdir_for_chronos + file_marker + '{0:03}'.format(counter) + ".tre")
            raxtrees.append(rax_toytree)
            
        # Save to instance variable and dataframe.
        self.raxtrees = raxtrees
        for i in self.df.index:
            self.df.loc[i, "rax_trees"] = self.raxtrees[i]<|MERGE_RESOLUTION|>--- conflicted
+++ resolved
@@ -1,4 +1,3 @@
-<<<<<<< HEAD
 #!/usr/bin/env python
 
 """
@@ -15,8 +14,6 @@
 
 
 
-=======
->>>>>>> f80bd920
 class Simulator:
     """
     Describe this class here...
@@ -152,17 +149,10 @@
         #     savefile = outdir + file_marker + '{0:03}'.format(counter) + ".tre"
         #     i.write(savefile)
             
-<<<<<<< HEAD
         # # Save to instance variable and dataframe.
         # self.reps = reps
         # for i in range(self.ntrees):
         #     self.df.loc[i, "rate_trees"] = self.reps[i]
-=======
-        # Save to instance variable and dataframe.
-        self.reps = reps
-        for i in self.df.index:
-            self.df.loc[i, "rate_trees"] = self.reps[i]
->>>>>>> f80bd920
     
         # return "Saved " + str(self.ntrees) + " trees."
     
